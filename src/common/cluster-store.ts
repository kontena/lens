<<<<<<< HEAD
import type { WorkspaceId } from "./workspace-store";
=======
>>>>>>> 7722f443
import path from "path";
import { app, ipcRenderer, remote } from "electron";
import { unlink } from "fs-extra";
import { action, computed, observable, toJS } from "mobx";
import { BaseStore } from "./base-store";
import { Cluster, ClusterState } from "../main/cluster";
import migrations from "../migrations/cluster-store"
import logger from "../main/logger";
import { tracker } from "./tracker";
import { dumpConfigYaml } from "./kube-helpers";
import { saveToAppFiles } from "./utils/saveToAppFiles";
import { KubeConfig } from "@kubernetes/client-node";
import _ from "lodash";
import move from "array-move";
<<<<<<< HEAD
=======
import type { WorkspaceId } from "./workspace-store";
>>>>>>> 7722f443

export interface ClusterIconUpload {
  clusterId: string;
  name: string;
  path: string;
}

export interface ClusterStoreModel {
  activeCluster?: ClusterId; // last opened cluster
  clusters?: ClusterModel[]
}

export type ClusterId = string;

export interface ClusterModel {
  id: ClusterId;
  workspace?: WorkspaceId;
  contextName?: string;
  preferences?: ClusterPreferences;
  kubeConfigPath: string;

  /** @deprecated */
  kubeConfig?: string; // yaml
}

export interface ClusterPreferences {
  terminalCWD?: string;
  clusterName?: string;
  prometheus?: {
    namespace: string;
    service: string;
    port: number;
    prefix: string;
  };
  prometheusProvider?: {
    type: string;
  };
  iconOrder?: number;
  icon?: string;
  httpsProxy?: string;
}

export class ClusterStore extends BaseStore<ClusterStoreModel> {
  static getCustomKubeConfigPath(clusterId: ClusterId): string {
    return path.resolve((app || remote.app).getPath("userData"), "kubeconfigs", clusterId);
  }

  static embedCustomKubeConfig(clusterId: ClusterId, kubeConfig: KubeConfig | string): string {
    const filePath = ClusterStore.getCustomKubeConfigPath(clusterId);
    const fileContents = typeof kubeConfig == "string" ? kubeConfig : dumpConfigYaml(kubeConfig);
    saveToAppFiles(filePath, fileContents, { mode: 0o600 });
    return filePath;
  }

  private constructor() {
    super({
      configName: "lens-cluster-store",
      accessPropertiesByDotNotation: false, // To make dots safe in cluster context names
      migrations: migrations,
    });
    if (ipcRenderer) {
      ipcRenderer.on("cluster:state", (event, model: ClusterState) => {
        this.applyWithoutSync(() => {
          logger.debug(`[CLUSTER-STORE]: received push-state at ${location.host}`, model);
          this.getById(model.id)?.updateModel(model);
        })
      })
    }
  }

  @observable activeClusterId: ClusterId;
  @observable removedClusters = observable.map<ClusterId, Cluster>();
  @observable clusters = observable.map<ClusterId, Cluster>();

  @computed get activeCluster(): Cluster | null {
    return this.getById(this.activeClusterId);
  }

  @computed get clustersList(): Cluster[] {
    return Array.from(this.clusters.values());
  }

  isActive(id: ClusterId) {
    return this.activeClusterId === id;
  }

  @action
  setActive(id: ClusterId) {
    this.activeClusterId = id;
  }

  @action
  swapIconOrders(workspace: WorkspaceId, from: number, to: number) {
    const clusters = this.getByWorkspaceId(workspace);
    if (from < 0 || to < 0 || from >= clusters.length || to >= clusters.length || isNaN(from) || isNaN(to)) {
      throw new Error(`invalid from<->to arguments`)
    }

    move.mutate(clusters, from, to);
    for (const i in clusters) {
      // This resets the iconOrder to the current display order
      clusters[i].preferences.iconOrder = +i;
    }
  }

  hasClusters() {
    return this.clusters.size > 0;
  }

  hasContext(name: string) {
    return this.clustersList.some(cluster => cluster.contextName === name);
  }

  getById(id: ClusterId): Cluster {
    return this.clusters.get(id);
  }

  getByWorkspaceId(workspaceId: string): Cluster[] {
    const clusters = Array.from(this.clusters.values())
      .filter(cluster => cluster.workspace === workspaceId);
    return _.sortBy(clusters, cluster => cluster.preferences.iconOrder)
  }

  @action
  addCluster(...models: ClusterModel[]) {
    models.forEach(model => {
      tracker.event("cluster", "add");
      const cluster = new Cluster(model);
      this.clusters.set(model.id, cluster);
    })
  }

  @action
  async removeById(clusterId: ClusterId) {
    tracker.event("cluster", "remove");
    const cluster = this.getById(clusterId);
    if (cluster) {
      this.clusters.delete(clusterId);
      if (this.activeClusterId === clusterId) {
        this.activeClusterId = null;
      }
      // remove only custom kubeconfigs (pasted as text)
      if (cluster.kubeConfigPath == ClusterStore.getCustomKubeConfigPath(clusterId)) {
        unlink(cluster.kubeConfigPath).catch(() => null);
      }
    }
  }

  @action
  removeByWorkspaceId(workspaceId: string) {
    this.getByWorkspaceId(workspaceId).forEach(cluster => {
      this.removeById(cluster.id)
    })
  }

  @action
  protected fromStore({ activeCluster, clusters = [] }: ClusterStoreModel = {}) {
    const currentClusters = this.clusters.toJS();
    const newClusters = new Map<ClusterId, Cluster>();
    const removedClusters = new Map<ClusterId, Cluster>();

    // update new clusters
    for (const clusterModel of clusters) {
      let cluster = currentClusters.get(clusterModel.id);
      if (cluster) {
        cluster.updateModel(clusterModel);
      } else {
        cluster = new Cluster(clusterModel);
      }
      newClusters.set(clusterModel.id, cluster);
    }

    // update removed clusters
    currentClusters.forEach(cluster => {
      if (!newClusters.has(cluster.id)) {
        removedClusters.set(cluster.id, cluster);
      }
    });

    this.activeClusterId = newClusters.has(activeCluster) ? activeCluster : null;
    this.clusters.replace(newClusters);
    this.removedClusters.replace(removedClusters);
  }

  toJSON(): ClusterStoreModel {
    return toJS({
      activeCluster: this.activeClusterId,
      clusters: this.clustersList.map(cluster => cluster.toJSON()),
    }, {
      recurseEverything: true
    })
  }
}

export const clusterStore = ClusterStore.getInstance<ClusterStore>();

export function getClusterIdFromHost(hostname: string): ClusterId {
  const subDomains = hostname.split(":")[0].split(".");
  return subDomains.slice(-2)[0]; // e.g host == "%clusterId.localhost:45345"
}

export function getClusterFrameUrl(clusterId: ClusterId) {
  return `//${clusterId}.${location.host}`;
}

export function getHostedClusterId() {
  return getClusterIdFromHost(location.hostname);
}

export function getHostedCluster(): Cluster {
  return clusterStore.getById(getHostedClusterId());
}<|MERGE_RESOLUTION|>--- conflicted
+++ resolved
@@ -1,7 +1,4 @@
-<<<<<<< HEAD
 import type { WorkspaceId } from "./workspace-store";
-=======
->>>>>>> 7722f443
 import path from "path";
 import { app, ipcRenderer, remote } from "electron";
 import { unlink } from "fs-extra";
@@ -16,10 +13,6 @@
 import { KubeConfig } from "@kubernetes/client-node";
 import _ from "lodash";
 import move from "array-move";
-<<<<<<< HEAD
-=======
-import type { WorkspaceId } from "./workspace-store";
->>>>>>> 7722f443
 
 export interface ClusterIconUpload {
   clusterId: string;
