--- conflicted
+++ resolved
@@ -5,19 +5,7 @@
 import { observer } from "mobx-react";
 
 import { userStore } from "../../../common/user-store";
-<<<<<<< HEAD
-=======
 import { isWindows } from "../../../common/vars";
-import { HelmRepo, repoManager } from "../../../main/helm/helm-repo-manager";
-import { Input } from "../input";
-import { Checkbox } from "../checkbox";
-import { Notifications } from "../notifications";
-import { Badge } from "../badge";
-import { Button } from "../button";
-import { themeStore } from "../../theme.store";
-import { Tooltip } from "../tooltip";
-import { KubectlBinaries } from "./kubectl-binaries";
->>>>>>> 51715b6a
 import { appPreferenceRegistry } from "../../../extensions/registries/app-preference-registry";
 import { themeStore } from "../../theme.store";
 import { Checkbox } from "../checkbox";
@@ -44,8 +32,16 @@
   render() {
     const { preferences } = userStore;
     const header = <h2>Preferences</h2>;
-<<<<<<< HEAD
     const rootMargin = "80px 0px -85%"; // Cut header size from the top and 85% from the bottom of viewport
+    let defaultShell = process.env.SHELL || process.env.PTYSHELL;
+
+    if (!defaultShell) {
+      if (isWindows) {
+        defaultShell = "powershell.exe";
+      } else {
+        defaultShell = "System default shell";
+      }
+    }
 
     return (
       <ScrollSpy rootMargin={rootMargin} render={navigation => (
@@ -95,6 +91,20 @@
                 Does not affect cluster communications!
               </small>
             </section>
+            <section id="shell">
+              <h2>Terminal Shell</h2>
+              <SubTitle title="Shell Path"/>
+              <Input
+                theme="round-black"
+                placeholder={defaultShell}
+                value={this.shell}
+                onChange={v => this.shell = v}
+                onBlur={() => preferences.shell = this.shell}
+              />
+              <small className="hint">
+                The path of the shell that the terminal uses.
+              </small>
+            </section>
             <section id="startup">
               <h2>Start-up</h2>
               <SubTitle title="Automatic Start-up"/>
@@ -138,123 +148,6 @@
           </section>
         </PageLayout>
       )}/>
-=======
-    let defaultShell = process.env.SHELL || process.env.PTYSHELL;
-
-    if (!defaultShell) {
-      if (isWindows) {
-        defaultShell = "powershell.exe";
-      } else {
-        defaultShell = "System default shell";
-      }
-    }
-
-    return (
-      <PageLayout showOnTop className="Preferences" header={header}>
-        <h2>Color Theme</h2>
-        <Select
-          options={this.themeOptions}
-          value={preferences.colorTheme}
-          onChange={({ value }: SelectOption) => preferences.colorTheme = value}
-        />
-
-        <h2>HTTP Proxy</h2>
-        <Input
-          theme="round-black"
-          placeholder="Type HTTP proxy url (example: http://proxy.acme.org:8080)"
-          value={this.httpProxy}
-          onChange={v => this.httpProxy = v}
-          onBlur={() => preferences.httpsProxy = this.httpProxy}
-        />
-        <small className="hint">
-          Proxy is used only for non-cluster communication.
-        </small>
-        <h2>Terminal Shell</h2>
-        <Input
-          theme="round-black"
-          placeholder={defaultShell}
-          value={this.shell}
-          onChange={v => this.shell = v}
-          onBlur={() => preferences.shell = this.shell}
-        />
-        <small className="hint">
-          The path of the shell that the terminal uses.
-        </small>
-        <KubectlBinaries preferences={preferences}/>
-
-        <h2>Helm</h2>
-        <div className="flex gaps">
-          <Select id="HelmRepoSelect"
-            placeholder="Repositories"
-            isLoading={this.helmLoading}
-            isDisabled={this.helmLoading}
-            options={this.helmOptions}
-            onChange={this.onRepoSelect}
-            formatOptionLabel={this.formatHelmOptionLabel}
-            controlShouldRenderValue={false}
-            className="box grow"
-          />
-          <Button
-            primary
-            label="Add Custom Helm Repo"
-            onClick={AddHelmRepoDialog.open}
-          />
-        </div>
-        <AddHelmRepoDialog onAddRepo={()=>this.loadHelmRepos()}/>
-        <div className="repos flex gaps column">
-          {Array.from(this.helmAddedRepos).map(([name, repo]) => {
-            const tooltipId = `message-${name}`;
-
-            return (
-              <Badge key={name} className="added-repo flex gaps align-center justify-space-between">
-                <span id={tooltipId} className="repo">{name}</span>
-                <Icon
-                  material="delete"
-                  onClick={() => this.removeRepo(repo)}
-                  tooltip="Remove"
-                />
-                <Tooltip targetId={tooltipId} formatters={{ narrow: true }}>
-                  {repo.url}
-                </Tooltip>
-              </Badge>
-            );
-          })}
-        </div>
-
-        <h2>Auto start-up</h2>
-        <Checkbox
-          label="Automatically start Lens on login"
-          value={preferences.openAtLogin}
-          onChange={v => preferences.openAtLogin = v}
-        />
-
-        <h2>Certificate Trust</h2>
-        <Checkbox
-          label="Allow untrusted Certificate Authorities"
-          value={preferences.allowUntrustedCAs}
-          onChange={v => preferences.allowUntrustedCAs = v}
-        />
-        <small className="hint">
-          This will make Lens to trust ANY certificate authority without any validations.{" "}
-          Needed with some corporate proxies that do certificate re-writing.{" "}
-          Does not affect cluster communications!
-        </small>
-
-        <div className="extensions flex column gaps">
-          {appPreferenceRegistry.getItems().map(({ title, components: { Hint, Input } }, index) => {
-            return (
-              <div key={index} className="preference">
-                <h2>{title}</h2>
-                <Input/>
-                <small className="hint">
-                  <Hint/>
-                </small>
-              </div>
-            );
-          })}
-        </div>
-      </PageLayout>
->>>>>>> 51715b6a
     );
   }
 }